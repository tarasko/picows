--- conflicted
+++ resolved
@@ -671,8 +671,6 @@
                 self._logger.log(PICOWS_DEBUG_LL,
                                  "notify_user_specific_pong_received() for PONG(idle timeout), reset expect_pong")
 
-
-<<<<<<< HEAD
     cdef _send_http_handshake(self, bytes ws_path, bytes host_port, bytes websocket_key_b64, object extra_headers):
         cdef WSUpgradeRequest request = WSUpgradeRequest()
         cdef bytearray headers_str = bytearray()
@@ -700,23 +698,7 @@
         initial_handshake = (b"%b %b %b\r\n"
                              b"%b"
                              b"\r\n" % (request.method, request.path, request.version, headers_str))
-=======
-    cdef _send_http_handshake(self, bytes ws_path, bytes host_port, bytes websocket_key_b64, bytes user_agent_header, dict extra_headers):
-        initial_handshake = (b"GET %b HTTP/1.1\r\n"
-                             b"Host: %b\r\n"
-                             b"Upgrade: websocket\r\n"
-                             b"Connection: Upgrade\r\n"
-                             b"Sec-WebSocket-Version: 13\r\n"
-                             b"Sec-WebSocket-Key: %b\r\n" % (ws_path, host_port, websocket_key_b64))
-        
-        if user_agent_header:
-            initial_handshake += b"User-Agent: %b\r\n" % user_agent_header
-        if extra_headers:
-            for key, value in extra_headers.items():
-                initial_handshake += b"%b: %b\r\n" % (key.encode("utf-8"), value.encode("utf-8"))
-        initial_handshake += b"\r\n"
-
->>>>>>> 41518426
+
         if self._log_debug_enabled:
             self._logger.log(PICOWS_DEBUG_LL, "Send upgrade request: %s", initial_handshake)
         self.request = request
@@ -831,12 +813,7 @@
         object _auto_ping_loop_task
         double _last_data_time
 
-<<<<<<< HEAD
         object _extra_headers
-=======
-        bytes _user_agent_header
-        dict _extra_headers
->>>>>>> 41518426
 
         # The following are the parts of an unfinished frame
         # Once the frame is finished WSFrame is created and returned
@@ -863,13 +840,9 @@
                  bint disconnect_on_exception,
                  websocket_handshake_timeout,
                  enable_auto_ping, auto_ping_idle_timeout, auto_ping_reply_timeout,
-<<<<<<< HEAD
                  auto_ping_strategy,
                  enable_auto_pong,
                  extra_headers):
-=======
-                 auto_ping_strategy, enable_auto_pong, str user_agent_header, dict extra_headers):
->>>>>>> 41518426
         self.transport = None
         self.listener = None
 
@@ -899,7 +872,6 @@
         self._auto_ping_loop_task = None
         self._last_data_time = 0
 
-        self._user_agent_header = user_agent_header.encode() if user_agent_header else None
         self._extra_headers = extra_headers
 
         if self._enable_auto_ping:
@@ -954,11 +926,7 @@
         self.transport = WSTransport(self.is_client_side, transport, self._logger, self._loop)
 
         if self.is_client_side:
-<<<<<<< HEAD
             self.transport._send_http_handshake(self._ws_path, self._host_port, self._websocket_key_b64, self._extra_headers)
-=======
-            self.transport._send_http_handshake(self._ws_path, self._host_port, self._websocket_key_b64, self._user_agent_header, self._extra_headers)
->>>>>>> 41518426
             self._handshake_timeout_handle = self._loop.call_later(
                 self._handshake_timeout, self._handshake_timeout_callback)
         else:
@@ -1530,16 +1498,11 @@
                      websocket_handshake_timeout=5,
                      logger_name: str="client",
                      enable_auto_ping: bool = False,
-                     auto_ping_idle_timeout: float = 10,
-                     auto_ping_reply_timeout: float = 10,
+                     auto_ping_idle_timeout: float=10,
+                     auto_ping_reply_timeout: float=10,
                      auto_ping_strategy = WSAutoPingStrategy.PING_WHEN_IDLE,
-                     enable_auto_pong: bool = True,
-<<<<<<< HEAD
-                     extra_headers: WSHeadersLike = None,
-=======
-                     user_agent_header: str = None,
-                     extra_headers: dict = None,
->>>>>>> 41518426
+                     enable_auto_pong: bool=True,
+                     extra_headers: Optional[WSHeadersLike]=None,
                      **kwargs
                      ) -> Tuple[WSTransport, WSListener]:
     """
@@ -1606,14 +1569,9 @@
     ws_protocol_factory = lambda: WSProtocol(url_parts.netloc, path_plus_query, True, ws_listener_factory,
                                              logger_name, disconnect_on_exception, websocket_handshake_timeout,
                                              enable_auto_ping, auto_ping_idle_timeout, auto_ping_reply_timeout,
-<<<<<<< HEAD
                                              auto_ping_strategy,
                                              enable_auto_pong,
                                              extra_headers)
-=======
-                                             auto_ping_strategy, enable_auto_pong, user_agent_header, extra_headers
-                                             )
->>>>>>> 41518426
 
     cdef WSProtocol ws_protocol
 
@@ -1698,7 +1656,6 @@
     :return: `asyncio.Server <https://docs.python.org/3/library/asyncio-eventloop.html#asyncio.Server>`_ object
     """
 
-    user_agent_header = None
     extra_headers = None
 
     assert auto_ping_strategy in (WSAutoPingStrategy.PING_WHEN_IDLE, WSAutoPingStrategy.PING_PERIODICALLY), "invalid value of auto_ping_strategy parameter"
@@ -1706,14 +1663,9 @@
     ws_protocol_factory = lambda: WSProtocol(None, None, False, ws_listener_factory, logger_name,
                                              disconnect_on_exception, websocket_handshake_timeout,
                                              enable_auto_ping, auto_ping_idle_timeout, auto_ping_reply_timeout,
-<<<<<<< HEAD
                                              auto_ping_strategy,
                                              enable_auto_pong,
-                                             None)
-=======
-                                             auto_ping_strategy, enable_auto_pong, user_agent_header, extra_headers
-                                             )
->>>>>>> 41518426
+                                             extra_headers)
 
     return await asyncio.get_running_loop().create_server(
         ws_protocol_factory,
